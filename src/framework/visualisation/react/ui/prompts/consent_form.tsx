--- conflicted
+++ resolved
@@ -105,28 +105,6 @@
     const head: PropsUITableHead = { __type__: 'PropsUITableHead', cells: headCells }
     const body: PropsUITableBody = { __type__: 'PropsUITableBody', rows: rows(dataFrame) }
 
-<<<<<<< HEAD
-    return { __type__: 'PropsUITable', id, head, body, title, deletedRowCount, editable }
-  }
-
-  function renderTable (table: (Weak<PropsUITable> & TableContext)): JSX.Element {
-    return (
-      <div key={table.id} className='flex flex-col gap-4 mb-4'>
-        <Title4 text={table.title} margin='' />
-        <Table {...table} locale={locale} onChange={handleTableChange} />
-      </div>
-    )
-  }
-
-  function handleTableChange (id: string, rows: PropsUITableRow[]): void {
-    const tablesCopy = tablesOut.current.slice(0)
-    const index = tablesCopy.findIndex(table => table.id === id)
-    if (index > -1) {
-      const { title, head, body: oldBody, deletedRowCount: oldDeletedRowCount, editable } = tablesCopy[index]
-      const body: PropsUITableBody = { __type__: 'PropsUITableBody', rows }
-      const deletedRowCount = oldDeletedRowCount + (oldBody.rows.length - rows.length)
-      tablesCopy[index] = { __type__: 'PropsUITable', id, head, body, title, deletedRowCount, editable }
-=======
     return {
       __type__: 'PropsUITable',
       id,
@@ -138,7 +116,6 @@
       originalBody: body,
       deletedRows: [],
       visualizations: tableData.visualizations
->>>>>>> f546a1f4
     }
   }
 
